--- conflicted
+++ resolved
@@ -7,20 +7,12 @@
 namespace Tesseract.Core.Native {
 
 	public delegate string NativeLibraryLocator(string name);
-<<<<<<< HEAD
 
 	public record LibrarySpec {
-
-		public string Name { get; init; } = string.Empty;
-		public LibrarySpec[] Dependencies { get; init; } = Array.Empty<LibrarySpec>();
-=======
-
-	public class LibrarySpec {
 
 		public string Name { get; init; }
 		public string[] AltNames { get; init; }
 		public LibrarySpec[] Dependencies { get; init; }
->>>>>>> 8dd08781
 
 	}
 
