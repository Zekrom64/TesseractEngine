--- conflicted
+++ resolved
@@ -3,7 +3,6 @@
 
 namespace Tesseract.Core.Util {
 
-<<<<<<< HEAD
 	public static class EnumUtils {
 
 		public readonly struct EnumInfo {
@@ -37,13 +36,6 @@
 
 	}
 
-=======
-	/// <summary>
-	/// A valued enum is a type which behaves like an enumeration but is a true
-	/// class or struct instead of a simple numeric value.
-	/// </summary>
-	/// <typeparam name="T">The correspoding unique enum value</typeparam>
->>>>>>> 6957f732
 	public interface IValuedEnum<T> : IEquatable<IValuedEnum<T>> {
 
 		/// <summary>
