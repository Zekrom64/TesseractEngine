﻿using System;
using System.Collections.Generic;
<<<<<<< HEAD
using System.Linq;
using System.Reflection;
using System.Text;
using System.Threading.Tasks;
=======
>>>>>>> 40037e29

namespace Tesseract.Core.Services {

	public interface IService<T> { }

	public interface IServiceProvider {

<<<<<<< HEAD
		public T GetService<T>(IService<T> service) {
			Func<IServiceProvider,T> injectedGetter = ServiceInjector.Lookup<T>(this, service);
			if (injectedGetter != null) return injectedGetter(this);
			else return default;
		}
	
=======
		public T? GetService<T>(IService<T> service) => default;

>>>>>>> 40037e29
	}

	public class OpaqueService<T> : IService<T> { }

	public class GlobalServices : IServiceProvider {

		private static readonly Dictionary<object, object> services = new();

		public static readonly GlobalServices Instance = new();

		private GlobalServices() { }

		public T? GetService<T>(IService<T> service) {
			if (services.TryGetValue(service, out object? val)) return (T)val;
			else return default;
		}

		public static void AddGlobalService<T>(IService<T> service, T value) {
			if (value == null) throw new ArgumentNullException(nameof(value), "Cannot register a global service");
			services[service] = value;
		}

	}

	public class ServiceInjector {

		private static readonly Dictionary<(Type, Type), object> registry = new();

		public static void Inject<P,S,T>(Func<P,T> getter) where P : IServiceProvider where S : IService<T> {
			registry[(typeof(P),typeof(S))] = getter;
		}

		public static Func<IServiceProvider,T> Lookup<T>(IServiceProvider provider, IService<T> service) {
			Type tProvider = provider.GetType(), tService = service.GetType();
			if (registry.TryGetValue((tProvider, tService), out object fn)) {
				MethodInfo mInvoke = fn.GetType().GetMethod("Invoke");
				return (IServiceProvider p) => (T)mInvoke.Invoke(fn, new object[] { p });
			} else return null;
		}

	}

}<|MERGE_RESOLUTION|>--- conflicted
+++ resolved
@@ -1,12 +1,9 @@
 ﻿using System;
 using System.Collections.Generic;
-<<<<<<< HEAD
 using System.Linq;
 using System.Reflection;
 using System.Text;
 using System.Threading.Tasks;
-=======
->>>>>>> 40037e29
 
 namespace Tesseract.Core.Services {
 
@@ -14,17 +11,12 @@
 
 	public interface IServiceProvider {
 
-<<<<<<< HEAD
 		public T GetService<T>(IService<T> service) {
 			Func<IServiceProvider,T> injectedGetter = ServiceInjector.Lookup<T>(this, service);
 			if (injectedGetter != null) return injectedGetter(this);
 			else return default;
 		}
 	
-=======
-		public T? GetService<T>(IService<T> service) => default;
-
->>>>>>> 40037e29
 	}
 
 	public class OpaqueService<T> : IService<T> { }
